## Executing tests ##

1. Install dependencies: `pip install -r requirements.txt`
1. Install the SDK: `python setup.py develop`
1. Execute in the main project dir: `py.test`

### Testing on multiple Python versions ###

Tests executed using [py.test](http://doc.pytest.org/en/latest/) use your default/virtualenv's Python interpreter.
Testing multiple versions of Python requires them to be installed and accessible on your system.
One tool to do just this is [pyenv](https://github.com/yyuu/pyenv).

1. Install `pyenv`
1. Install Python interpreters you want to test with, e.g. `pyenv install 2.6.9`
1. Execute in the main project dir: `tox`

You can choose a subset of interpreters to test with by running `tox -e <testenv_version>`.
For a list of `<testenv_versions>` see `tox.ini`. Example: `tox -e py26` would run the 
test suite on Python 2.6 (2.6.9 in our case, as installed with `pyenv`).

To install all the Python versions this SDK has been tested against run:

    $ for version in 2.6.9 2.7.12 3.3.6 3.4.5 3.5.2 3.6.0b1; do pyenv install $version; done

activate the installed interpreters (run in this directory):

    $ pyenv local 2.6.9 2.7.12 3.3.6 3.4.5 3.5.2 3.6.0b1
    
run the tests:

    $ tox

#### Tox Common Issues ####

Supporting multiple Python versions with deps often requiring compilation is not without issues.


For Python versions that do not provide binary wheels for `cryptography`, this
library will have to be compiled (will be done automatically). For this you may
need to install development headers of `openssl`.

On Debian-based systems install them with `apt-get install openssl-dev`

On macOS install them using [homebrew](http://brew.sh/): `brew install openssl`

Install xcode command line tools so we have access to a C compiler and common libs:

    xcode-select --install


See [building cryptography on OS X](https://cryptography.io/en/latest/installation/#building-cryptography-on-os-x)

For Python 2.6 and 2.7 you *might* have to install them via `pyenv` with

    PYTHON_CONFIGURE_OPTS="--enable-unicode=ucs2" pyenv install <python version>

to avoid `cffi` errors related to unicode see: [cffi ucs2 vs ucs4](http://cffi.readthedocs.io/en/latest/installation.html#linux-and-os-x-ucs2-versus-ucs4)

## Examples ##
<<<<<<< HEAD
### Django ###
Dependencies: `pip install -r examples/yoti_example_django/requirements.txt`

Make sure your django application has access to the following environment variables:
=======
### Flask ###

Make sure your flask application has access to the following environment variables:
>>>>>>> cf243f39
* `YOTI_APPLICATION_ID` - found on the Integrations settings page
* `YOTI_CLIENT_SDK_ID` - found on the Integrations settings page
* `YOTI_VERIFICATION_KEY` - found on the Integrations settings page -> Callback URL -> VERIFY
* `YOTI_KEY_FILE_PATH` - the full path to your security key downloaded from the Keys settings page (e.g. /home/user/.ssh/access-security.pem)

<<<<<<< HEAD
You should apply the migrations before the first start by running:<br>
`python examples/yoti_example_django/manage.py migrate`

Running: `python examples/yoti_example_django/manage.py runserver 0.0.0.0:5000`
=======
Running: `python examples/yoti_example_flask/app.py`
>>>>>>> cf243f39
<|MERGE_RESOLUTION|>--- conflicted
+++ resolved
@@ -57,26 +57,26 @@
 to avoid `cffi` errors related to unicode see: [cffi ucs2 vs ucs4](http://cffi.readthedocs.io/en/latest/installation.html#linux-and-os-x-ucs2-versus-ucs4)
 
 ## Examples ##
-<<<<<<< HEAD
-### Django ###
-Dependencies: `pip install -r examples/yoti_example_django/requirements.txt`
-
-Make sure your django application has access to the following environment variables:
-=======
 ### Flask ###
 
 Make sure your flask application has access to the following environment variables:
->>>>>>> cf243f39
 * `YOTI_APPLICATION_ID` - found on the Integrations settings page
 * `YOTI_CLIENT_SDK_ID` - found on the Integrations settings page
 * `YOTI_VERIFICATION_KEY` - found on the Integrations settings page -> Callback URL -> VERIFY
 * `YOTI_KEY_FILE_PATH` - the full path to your security key downloaded from the Keys settings page (e.g. /home/user/.ssh/access-security.pem)
 
-<<<<<<< HEAD
+Running: `python examples/yoti_example_flask/app.py`
+
+### Django ###
+Dependencies: `pip install -r examples/yoti_example_django/requirements.txt`
+
+Make sure your django application has access to the following environment variables:
+* `YOTI_APPLICATION_ID` - found on the Integrations settings page
+* `YOTI_CLIENT_SDK_ID` - found on the Integrations settings page
+* `YOTI_VERIFICATION_KEY` - found on the Integrations settings page -> Callback URL -> VERIFY
+* `YOTI_KEY_FILE_PATH` - the full path to your security key downloaded from the Keys settings page (e.g. /home/user/.ssh/access-security.pem)
+
 You should apply the migrations before the first start by running:<br>
 `python examples/yoti_example_django/manage.py migrate`
 
-Running: `python examples/yoti_example_django/manage.py runserver 0.0.0.0:5000`
-=======
-Running: `python examples/yoti_example_flask/app.py`
->>>>>>> cf243f39
+Running: `python examples/yoti_example_django/manage.py runserver 0.0.0.0:5000`